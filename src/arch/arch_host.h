#ifndef BESSEL_ARCH_HOST_H
#define BESSEL_ARCH_HOST_H

/* Include required headers */
#include <cstdio>
#include <cstdlib>
#include <random>
#include <string.h>

#ifdef _OPENACC
#include <openacc.h>
#include <curand_kernel.h>
#endif

#ifdef _OPENMP
#include <omp.h>
#include <curand_kernel.h>
#endif

/* Define architecture-specific macros */
#define ARCH_LOOP_LAMBDA [=]

/* Namespace for architecture-specific functions */
namespace arch
{
  /* Host backend initialization */
  inline static void init(int node_rank)
  {
    // Nothing needs to be done here
  }

  /* Host backend finalization */
  inline static void finalize(int rank)
  {
#ifdef _OPENACC
    printf("Rank %d, OpenACC (offload) finalized.\n", rank);
#elif defined(_OPENMP)
    printf("Rank %d, OpenMP (offload) finalized.\n", rank);
#else
    printf("Rank %d, Host finalized.\n", rank);
#endif
  }

  /* Host function for memory allocation */
  inline static void *allocate(size_t bytes)
  {
    return malloc(bytes);
  }

  /* Host function for memory deallocation */
  inline static void free(void *ptr)
  {
    ::free(ptr);
  }

  /* Host-to-host memory copy */
  inline static void memcpy_d2d(void *dst, void *src, size_t bytes)
  {
#ifdef _OPENACC
    int dev = acc_get_device_num(acc_device_nvidia);
    acc_memcpy_device(dst, src, bytes);
#elif defined(_OPENMP)
    const int dev = omp_get_default_device();
    omp_target_memcpy(dst, src, bytes, 0, 0, dev, dev);
#else
    memcpy(dst, src, bytes);
#endif
  }

  /* Atomic add function for host use */
#pragma acc routine
#pragma omp declare target
  template <typename T>
  inline static void atomic_add(T *array_loc, T value)
  {
#pragma acc atomic update
#pragma omp atomic update
    *array_loc += value;
  }
#pragma omp end declare target

  /* A function to make sure the seed is of right type */
  template <typename T>
  static unsigned long long random_state_seed(T &seed)
  {
    return (unsigned long long)seed;
  }

  /* A function for initializing a random number generator state */
#pragma acc routine
#pragma omp declare target
  template <typename T>
  inline static auto random_state_init(T &seed, unsigned long long pos)
  {
    /* Curand works with OpenACC and OpenMP when compiling with nvc++ */
#if defined(_OPENACC) || defined(_OPENMP)
    curandStatePhilox4_32_10_t state;
    /* curand_init() reproduces the same random number with the same seed and pos */
    curand_init(seed, pos, 0, &state);
    return state;
#else
    /* Re-seed the first case (overflow is defined behavior with unsigned, and ok here) */
    srand((unsigned)seed + (unsigned)pos);
    return 0;
#endif
  }
#pragma omp end declare target

  /* A function for freeing a random number generator state (not needed by host) */
#pragma acc routine
#pragma omp declare target
  template <typename T, typename T2>
  inline static void random_state_free(T &seed, T2 &generator)
  {
    (void)seed;
    (void)generator;
  }
#pragma omp end declare target

/* A function for getting a random float from the standard distribution */
#pragma acc routine
#pragma omp declare target
  template <typename T, typename T2>
  inline static T random_float(T2 &state, T mean, T stdev)
  {
    float z0 = 0;
    /* Curand works with OpenACC and OpenMP when compiling with nvc++ */
#if defined(_OPENACC) || defined(_OPENMP)
    /* curand_normal() gives a random float from a normal distribution with mean = 0 and stdev = 1 */
    z0 = stdev * curand_normal(&state) + mean;
#else
    /* Use Box Muller algorithm to get a float from a normal distribution */
    const float two_pi = 2.0f * M_PI;
<<<<<<< HEAD
    /* Add one to numerator and denominator to prevent 'logf(u1) = 0' from ruining the simulation */
=======
    /* Add one to numerator and denominator to prevent 'logf(u1) = 0' ruining simulation */
>>>>>>> 698d1212
    const float u1 = (float)((unsigned long long)rand() + 1) / (float)((unsigned long long)RAND_MAX + 1);
    const float u2 = (float)((unsigned long long)rand() + 1) / (float)((unsigned long long)RAND_MAX + 1);
    const float factor = stdev * sqrtf(-2.0f * logf(u1));
    const float trig_arg = two_pi * u2;
    /* Box Muller algorithm produces two random normally distributed floats, z0 and z1 */
    z0 = factor * cosf(trig_arg) + mean; /* Need only one */
                                         // float z1 = factor * sinf (trig_arg) + mean;
#endif
    return (T)z0;
  }
#pragma omp end declare target

  /* Parallel for driver function for the host loops */
  template <typename Lambda>
  inline static void parallel_for(unsigned loop_size, Lambda loop_body)
  {
    /* OpenACC requires specifying all levels (gang, worker and vector) here to prevent inner loop parallelization */
#pragma acc parallel loop independent gang worker vector
#pragma omp target teams distribute parallel for
    /* Execute the standard for loop */
    for (unsigned i = 0; i < loop_size; i++)
    {
      loop_body(i);
    }
  }

  /* Parallel reduce driver function for the host reductions */
  template <unsigned NReductions, typename Lambda, typename T>
  inline static void parallel_reduce(const unsigned loop_size, T (&sum)[NReductions], Lambda loop_body)
  {
    /* Introduce aux pointer to avoid nvc++ (24.3-0) omp offload compile crash */
    T *aux_sum = &(sum[0]);
    /* OpenACC requires specifying all levels (gang, worker and vector) here to prevent inner loop parallelization */
#pragma acc parallel loop independent gang worker vector reduction(+ : aux_sum[0 : NReductions])
#pragma omp target teams distribute parallel for reduction(+ : aux_sum[0 : NReductions])
    /* Execute the reduction loop */
    for (unsigned i = 0; i < loop_size; i++)
    {
      loop_body(i, aux_sum);
    }
  }
}
#endif // !BESSEL_ARCH_HOST_H<|MERGE_RESOLUTION|>--- conflicted
+++ resolved
@@ -131,11 +131,7 @@
 #else
     /* Use Box Muller algorithm to get a float from a normal distribution */
     const float two_pi = 2.0f * M_PI;
-<<<<<<< HEAD
-    /* Add one to numerator and denominator to prevent 'logf(u1) = 0' from ruining the simulation */
-=======
-    /* Add one to numerator and denominator to prevent 'logf(u1) = 0' ruining simulation */
->>>>>>> 698d1212
+    /* Add one to numerator and denominator to prevent 'logf(u1) = -nan' from ruining the simulation */
     const float u1 = (float)((unsigned long long)rand() + 1) / (float)((unsigned long long)RAND_MAX + 1);
     const float u2 = (float)((unsigned long long)rand() + 1) / (float)((unsigned long long)RAND_MAX + 1);
     const float factor = stdev * sqrtf(-2.0f * logf(u1));
